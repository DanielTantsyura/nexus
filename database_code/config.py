"""
Configuration settings for the Nexus application.
<<<<<<< HEAD

This module contains centralized configuration settings for the Nexus application,
including database connection settings, API configuration, and application defaults.
"""

import os
from dotenv import load_dotenv

# Load environment variables
load_dotenv()

# ==========================================================================
# DATABASE SETTINGS
# ==========================================================================

# Database connection settings
# In production, use environment variables for credentials
DATABASE_HOST = "localhost"
DATABASE_NAME = "nexus"
DATABASE_USER = "postgres"  # Update with your database username
DATABASE_PASSWORD = "postgres"  # Update with your database password
DATABASE_PORT = "5432"

# Create a connection string that includes connection pooling settings
DATABASE_URL = os.environ.get(
    "DATABASE_URL", 
    "postgresql://postgres:FPrWvNwkoqBIigGDjuBeJmMaJXCrjlgv@switchback.proxy.rlwy.net:50887/railway"
)

# ==========================================================================
# API SETTINGS
# ==========================================================================

# API host and port configuration
API_HOST = "0.0.0.0"  # Listen on all network interfaces
=======
This module provides hardcoded configuration values for the application.
"""

# Database connection settings
DATABASE_URL = "postgresql://postgres:FPrWvNwkoqBIigGDjuBeJmMaJXCrjlgv@switchback.proxy.rlwy.net:50887/railway"

# API server settings
API_HOST = "0.0.0.0"
>>>>>>> 5b6b6057
API_PORT = 8080

<<<<<<< HEAD
# Debug mode for development
API_DEBUG = os.getenv("API_DEBUG", "True").lower() in ("true", "1", "t")

# ==========================================================================
# IOS APP SETTINGS
# ==========================================================================

# URLs for iOS app to connect to the API
IOS_SIMULATOR_URL = f"http://localhost:{API_PORT}"
IOS_DEVICE_URL = os.getenv("IOS_DEVICE_URL", f"http://localhost:{API_PORT}")

# ==========================================================================
# USER TAG SETTINGS
# ==========================================================================

# Default tags for new users/relationships
DEFAULT_TAGS = "family,friend,work,school,neighbor,event"

# Maximum number of recent tags to store per user
MAX_RECENT_TAGS = 10

# Authentication
AUTH_SECRET_KEY = "dev-secret-key-change-in-production"  # Change this in production!
AUTH_TOKEN_EXPIRY = 86400  # 24 hours in seconds

# ==========================================================================
# AI SETTINGS
# ==========================================================================

# OpenAI API configuration
OPENAI_API_KEY = os.getenv("OPENAI_API_KEY", "")
OPENAI_MODEL = os.getenv("OPENAI_MODEL", "gpt-4o-mini")  # Default to GPT-4o mini

# Content Generation
DEFAULT_MODELS = [
    "gpt-4o-mini",  # New model
    "gpt-3.5-turbo",
    "gpt-4-turbo",
    "gemini-pro",
    "claude-3-opus"
]

# Sample Connection Types
CONNECTION_TYPES = [
    "Friend",
    "Family",
    "Classmate",
    "Colleague",
    "Mentor",
    "Business Contact",
    "Acquaintance",
    "Neighbor",
    "Other"
] 
=======
# iOS app network settings
IOS_SIMULATOR_URL = "http://127.0.0.1:8080"
IOS_DEVICE_URL = "http://10.0.0.232:8080"

# User tag settings
DEFAULT_TAGS = "Entrepreneurship,Finance,Student,Close Friend,Recently Met"
MAX_RECENT_TAGS = 6

# OpenAI model to use
OPENAI_MODEL = "gpt-4o-mini" 
>>>>>>> 5b6b6057
<|MERGE_RESOLUTION|>--- conflicted
+++ resolved
@@ -1,42 +1,5 @@
 """
 Configuration settings for the Nexus application.
-<<<<<<< HEAD
-
-This module contains centralized configuration settings for the Nexus application,
-including database connection settings, API configuration, and application defaults.
-"""
-
-import os
-from dotenv import load_dotenv
-
-# Load environment variables
-load_dotenv()
-
-# ==========================================================================
-# DATABASE SETTINGS
-# ==========================================================================
-
-# Database connection settings
-# In production, use environment variables for credentials
-DATABASE_HOST = "localhost"
-DATABASE_NAME = "nexus"
-DATABASE_USER = "postgres"  # Update with your database username
-DATABASE_PASSWORD = "postgres"  # Update with your database password
-DATABASE_PORT = "5432"
-
-# Create a connection string that includes connection pooling settings
-DATABASE_URL = os.environ.get(
-    "DATABASE_URL", 
-    "postgresql://postgres:FPrWvNwkoqBIigGDjuBeJmMaJXCrjlgv@switchback.proxy.rlwy.net:50887/railway"
-)
-
-# ==========================================================================
-# API SETTINGS
-# ==========================================================================
-
-# API host and port configuration
-API_HOST = "0.0.0.0"  # Listen on all network interfaces
-=======
 This module provides hardcoded configuration values for the application.
 """
 
@@ -45,65 +8,11 @@
 
 # API server settings
 API_HOST = "0.0.0.0"
->>>>>>> 5b6b6057
 API_PORT = 8080
 
-<<<<<<< HEAD
 # Debug mode for development
 API_DEBUG = os.getenv("API_DEBUG", "True").lower() in ("true", "1", "t")
 
-# ==========================================================================
-# IOS APP SETTINGS
-# ==========================================================================
-
-# URLs for iOS app to connect to the API
-IOS_SIMULATOR_URL = f"http://localhost:{API_PORT}"
-IOS_DEVICE_URL = os.getenv("IOS_DEVICE_URL", f"http://localhost:{API_PORT}")
-
-# ==========================================================================
-# USER TAG SETTINGS
-# ==========================================================================
-
-# Default tags for new users/relationships
-DEFAULT_TAGS = "family,friend,work,school,neighbor,event"
-
-# Maximum number of recent tags to store per user
-MAX_RECENT_TAGS = 10
-
-# Authentication
-AUTH_SECRET_KEY = "dev-secret-key-change-in-production"  # Change this in production!
-AUTH_TOKEN_EXPIRY = 86400  # 24 hours in seconds
-
-# ==========================================================================
-# AI SETTINGS
-# ==========================================================================
-
-# OpenAI API configuration
-OPENAI_API_KEY = os.getenv("OPENAI_API_KEY", "")
-OPENAI_MODEL = os.getenv("OPENAI_MODEL", "gpt-4o-mini")  # Default to GPT-4o mini
-
-# Content Generation
-DEFAULT_MODELS = [
-    "gpt-4o-mini",  # New model
-    "gpt-3.5-turbo",
-    "gpt-4-turbo",
-    "gemini-pro",
-    "claude-3-opus"
-]
-
-# Sample Connection Types
-CONNECTION_TYPES = [
-    "Friend",
-    "Family",
-    "Classmate",
-    "Colleague",
-    "Mentor",
-    "Business Contact",
-    "Acquaintance",
-    "Neighbor",
-    "Other"
-] 
-=======
 # iOS app network settings
 IOS_SIMULATOR_URL = "http://127.0.0.1:8080"
 IOS_DEVICE_URL = "http://10.0.0.232:8080"
@@ -113,5 +22,4 @@
 MAX_RECENT_TAGS = 6
 
 # OpenAI model to use
-OPENAI_MODEL = "gpt-4o-mini" 
->>>>>>> 5b6b6057
+OPENAI_MODEL = "gpt-4o-mini" 