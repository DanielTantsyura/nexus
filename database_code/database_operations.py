"""
Database operations for the Nexus application.

This module provides a comprehensive class for interacting with the database,
including user management, relationship handling, and utility functions.
"""

import psycopg2
import psycopg2.extras
from typing import Dict, List, Any, Optional, Tuple
from config import DATABASE_URL, MAX_RECENT_TAGS, DEFAULT_TAGS
import time

class DatabaseManager:
    """
    Manages database operations for the Nexus application.
    Simplified version with basic connection management.
    """

    def __init__(self, connection_string: str = DATABASE_URL):
        """Initialize the database manager with a connection string."""
        self.connection_string = connection_string
        self.conn = None
        self.cursor = None
        
    def connect(self) -> bool:
        """
        Establishes a connection to the database.
        Includes simple retry logic.
        
        Returns:
            bool: True if connection successful, False otherwise
        """
        max_retries = 2
        retry_count = 0
        
        while retry_count <= max_retries:
            try:
                self.conn = psycopg2.connect(self.connection_string)
                self.cursor = self.conn.cursor(cursor_factory=psycopg2.extras.DictCursor)
                return True
            except psycopg2.Error as e:
                retry_count += 1
                print(f"Connection attempt {retry_count} failed: {e}")
                time.sleep(0.5)  # Simple delay before retry
                
                if retry_count > max_retries:
                    print(f"Failed to connect to database after {max_retries} attempts")
                    return False
        
        return False
    
    def disconnect(self) -> None:
        """Close the database connection and cursor."""
        try:
            if self.cursor:
                self.cursor.close()
            if self.conn:
                self.conn.close()
            self.cursor = None
            self.conn = None
        except Exception as e:
            print(f"Error disconnecting from database: {e}")
    
    def is_connected(self) -> bool:
        """Check if the database connection is active."""
        if not self.conn:
            return False
        
        try:
            # Simple connection check
            self.cursor.execute("SELECT 1")
            return True
        except Exception:
            return False
            
    def execute_query(self, query: str, params=None, fetch=False, fetch_all=False):
        """
        Execute a query with simple retry logic.
        
        Args:
            query: SQL query to execute
            params: Parameters for the query
            fetch: Whether to fetch a single result
            fetch_all: Whether to fetch all results
            
        Returns:
            Query results if fetch is True, otherwise None
        """
        max_retries = 2
        retry_count = 0
        
        while retry_count <= max_retries:
            try:
                self.cursor.execute(query, params)
                
                if fetch_all:
                    return self.cursor.fetchall()
                elif fetch:
                    return self.cursor.fetchone()
                else:
                    self.conn.commit()
                    return True
            except psycopg2.Error as e:
                retry_count += 1
                print(f"Query execution attempt {retry_count} failed: {e}")
                
                # If connection was lost, try to reconnect
                if "connection" in str(e).lower():
                    self.disconnect()
                    self.connect()
                
                if retry_count > max_retries:
                    print(f"Failed to execute query after {max_retries} attempts")
                    return None
        
        return None
    
    # ========== USER MANAGEMENT ==========
    
    def get_all_users(self) -> List[Dict]:
        """
        Get all users from the database.
        
        Returns:
            List of user dictionaries
        """
        query = """
        SELECT * FROM users
        ORDER BY first_name, last_name;
        """
        
        try:
            self.cursor.execute(query)
            users = self.cursor.fetchall()
            return [dict(user) for user in users]
        except Exception as e:
            print(f"Error retrieving users: {e}")
            return []
    
    def get_user_by_id(self, user_id: int) -> Optional[Dict]:
        """
        Get a user by ID.
        
        Args:
            user_id: The ID of the user
            
        Returns:
            User dictionary or None if not found
        """
        query = """
        SELECT * FROM users
        WHERE id = %s;
        """
        
        try:
            self.cursor.execute(query, (user_id,))
            user = self.cursor.fetchone()
            return dict(user) if user else None
        except Exception as e:
            print(f"Error retrieving user: {e}")
            return None
    
    def get_user_by_username(self, username: str) -> Optional[Dict]:
        """
        Get a user by username.
        
        Args:
            username: The username to look up
            
        Returns:
            User dictionary or None if not found
        """
        query = """
        SELECT * FROM users
        WHERE username = %s;
        """
        
        try:
            self.cursor.execute(query, (username,))
            user = self.cursor.fetchone()
            return dict(user) if user else None
        except Exception as e:
            print(f"Error retrieving user by username: {e}")
            return None
    
    def get_user_by_email(self, email: str) -> Optional[Dict]:
        """
        Get a user by email.
        
        Args:
            email: The email to look up
            
        Returns:
            User dictionary or None if not found
        """
        query = """
        SELECT * FROM users
        WHERE email = %s;
        """
        
        try:
            self.cursor.execute(query, (email,))
            user = self.cursor.fetchone()
            return dict(user) if user else None
        except Exception as e:
            print(f"Error retrieving user by email: {e}")
            return None
    
    def search_users(self, search_term: str) -> List[Dict]:
        """
        Search for users by name, location, or interests.
        
        Args:
            search_term: The term to search for
            
        Returns:
            List of matching user dictionaries
        """
        query = """
        SELECT * FROM users
        WHERE 
            first_name ILIKE %s OR
            last_name ILIKE %s OR
            location ILIKE %s OR
            field_of_interest ILIKE %s OR
            university ILIKE %s OR
            high_school ILIKE %s
        ORDER BY first_name, last_name;
        """
        
        search_pattern = f"%{search_term}%"
        params = (search_pattern, search_pattern, search_pattern, 
                 search_pattern, search_pattern, search_pattern)
        
        try:
            self.cursor.execute(query, params)
            users = self.cursor.fetchall()
            return [dict(user) for user in users]
        except Exception as e:
            print(f"Error searching users: {e}")
            return []
    
    def add_user(self, user_data: Dict[str, Any]) -> int:
        """
        Add a new user to the database.
        
        Args:
            user_data: Dictionary containing user information
            
        Returns:
            ID of the newly created user
        """
        query = """
        INSERT INTO users (
            username, first_name, last_name, email, phone_number,
            location, university, field_of_interest, high_school,
            gender, ethnicity, uni_major, job_title, current_company,
            profile_image_url, linkedin_url, recent_tags
        ) VALUES (
            %(username)s, %(first_name)s, %(last_name)s, %(email)s, %(phone_number)s,
            %(location)s, %(university)s, %(field_of_interest)s, %(high_school)s,
            %(gender)s, %(ethnicity)s, %(uni_major)s, %(job_title)s, %(current_company)s,
            %(profile_image_url)s, %(linkedin_url)s, %(recent_tags)s
        ) RETURNING id;
        """
        
        # Ensure the recent_tags field is present, set to default tags if not provided
        if 'recent_tags' not in user_data or user_data['recent_tags'] is None:
            user_data['recent_tags'] = DEFAULT_TAGS
        
        try:
            self.cursor.execute(query, user_data)
            user_id = self.cursor.fetchone()['id']
            self.conn.commit()
            print(f"User created with ID: {user_id}")
            return user_id
        except Exception as e:
            self.conn.rollback()
            print(f"Error adding user: {e}")
            raise
    
    def update_user(self, user_id: int, user_data: Dict[str, Any]) -> bool:
        """
        Update an existing user in the database.
        
        Args:
            user_id: The ID of the user to update
            user_data: Dictionary containing updated user information
            
        Returns:
            True if update was successful, False otherwise
        """
        # Build the SET clause dynamically based on provided fields
        set_clauses = []
        params = {'id': user_id}
        
        # Map of user_data keys to database columns
        field_mapping = {
            'username': 'username',
            'first_name': 'first_name',
            'last_name': 'last_name',
            'email': 'email',
            'phone_number': 'phone_number',
            'location': 'location',
            'university': 'university',
            'field_of_interest': 'field_of_interest',
            'high_school': 'high_school',
            'gender': 'gender',
            'ethnicity': 'ethnicity',
            'uni_major': 'uni_major',
            'job_title': 'job_title',
            'current_company': 'current_company',
            'profile_image_url': 'profile_image_url',
            'linkedin_url': 'linkedin_url',
            'recent_tags': 'recent_tags'
        }
        
        for key, db_column in field_mapping.items():
            if key in user_data:
                set_clauses.append(f"{db_column} = %({key})s")
                params[key] = user_data[key]
        
        if not set_clauses:
            print("No fields to update")
            return False
        
        query = f"""
        UPDATE users
        SET {', '.join(set_clauses)}
        WHERE id = %(id)s
        """
        
        try:
            self.cursor.execute(query, params)
            rows_affected = self.cursor.rowcount
            self.conn.commit()
            
            if rows_affected > 0:
                print(f"User {user_id} updated successfully")
                return True
            else:
                print(f"No user found with ID {user_id}")
                return False
        except Exception as e:
            self.conn.rollback()
            print(f"Error updating user: {e}")
            return False
    
    # ========== RELATIONSHIP MANAGEMENT ==========
    
    def get_user_connections(self, user_id: int) -> List[Dict]:
        """
        Get all connections for a specific user.
        
        Args:
            user_id: The ID of the user
            
        Returns:
            List of connection dictionaries with user information
        """
        query = """
        SELECT 
<<<<<<< HEAD
            u.id, u.username, u.first_name, u.last_name,
            u.email, u.phone_number, u.location, u.university,
            u.field_of_interest, u.high_school, u.gender, u.ethnicity,
            u.uni_major, u.job_title, u.current_company, u.profile_image_url,
            u.linkedin_url, r.relationship_description, r.custom_note,
            r.tags, r.last_viewed
        FROM relationships r
        JOIN users u ON r.contact_id = u.id
=======
            u.id, l.username, u.first_name, u.last_name,
            u.email, u.phone_number, u.location, u.university,
            u.field_of_interest, u.high_school, u.gender, u.ethnicity,
            u.uni_major, u.job_title, u.current_company, u.profile_image_url,
            u.linkedin_url, r.relationship_description, r.notes as custom_note,
            r.tags, r.last_viewed
        FROM relationships r
        JOIN users u ON r.contact_id = u.id
        LEFT JOIN logins l ON u.id = l.user_id
>>>>>>> 5b6b6057
        WHERE r.user_id = %s
        ORDER BY u.first_name, u.last_name;
        """
        
        try:
            self.cursor.execute(query, (user_id,))
            connections = self.cursor.fetchall()
            return [dict(connection) for connection in connections]
        except Exception as e:
            print(f"Error retrieving connections: {e}")
            return []
    
    def add_connection(self, user_id: int, contact_id: int, relationship_description: str, 
                       custom_note: str = None, tags: str = None) -> bool:
        """
        Add a new connection between two users.
        relationship_description is bidirectional (shared in both directions)
        custom_note, tags, and last_viewed are unidirectional (specific to each direction)
        
        Args:
            user_id: ID of the first user
            contact_id: ID of the second user
            relationship_description: Type of the relationship
            custom_note: Optional detailed note about the connection (one-way)
            tags: Optional comma-separated tags for the connection (one-way)
            
        Returns:
            True if successful, False otherwise
        """
        query = """
        INSERT INTO relationships (user_id, contact_id, relationship_description, custom_note, tags, last_viewed)
        VALUES (%s, %s, %s, %s, %s, NOW());
        """
        
        try:
            # First direction: user_id -> contact_id (with full data)
            self.cursor.execute(query, (user_id, contact_id, relationship_description, custom_note, tags))
            
            # Second direction: contact_id -> user_id (with shared relationship_description only)
            self.cursor.execute(query, (contact_id, user_id, relationship_description, None, None))
            
            self.conn.commit()
            return True
        except Exception as e:
            self.conn.rollback()
            print(f"Error adding connection: {e}")
            return False
    
    def remove_connection(self, user_id: int, contact_id: int) -> bool:
        """
        Remove a connection between two users in both directions.
        
        Args:
            user_id: ID of the first user
            contact_id: ID of the second user
            
        Returns:
            True if successful, False otherwise
        """
        query = """
        DELETE FROM relationships
        WHERE (user_id = %s AND contact_id = %s) OR (user_id = %s AND contact_id = %s);
        """
        
        try:
            # Remove connections in both directions
            self.cursor.execute(query, (user_id, contact_id, contact_id, user_id))
            self.conn.commit()
            return True
        except Exception as e:
            self.conn.rollback()
            print(f"Error removing connection: {e}")
            return False
    
    def update_connection(self, user_id: int, contact_id: int, data: Dict[str, Any]) -> bool:
        """
        Update a connection with custom_note, tags, or other metadata.
        Only updates the one-way relationship (from user_id to contact_id).
        If relationship_description is updated, it updates both directions.
        
        Args:
            user_id: ID of the user
            contact_id: ID of the contact
            data: Dictionary of fields to update (relationship_description, custom_note, tags)
            
        Returns:
            True if successful, False otherwise
        """
        # Build the SET clause dynamically based on provided fields
        one_way_fields = []
        one_way_params = []
        
        # Handle one-way fields (custom_note, tags)
        for key, value in data.items():
            if key in ['custom_note', 'tags']:
                one_way_fields.append(f"{key} = %s")
                one_way_params.append(value)
        
        # Always update the last_viewed timestamp
        one_way_fields.append("last_viewed = NOW()")
        
        # Create the one-way update query
        one_way_query = None
        if one_way_fields:
            one_way_params.extend([user_id, contact_id])
            one_way_query = f"""
            UPDATE relationships
            SET {', '.join(one_way_fields)}
            WHERE user_id = %s AND contact_id = %s;
            """
        
        # Check if relationship_description needs to be updated (two-way)
        two_way_query = None
        if 'relationship_description' in data:
            two_way_query = """
            UPDATE relationships
            SET relationship_description = %s
            WHERE (user_id = %s AND contact_id = %s) OR (user_id = %s AND contact_id = %s);
            """
        
        try:
            # Execute one-way update if needed
            if one_way_query:
                self.cursor.execute(one_way_query, one_way_params)
            
            # Execute two-way update if needed
            if two_way_query:
                self.cursor.execute(two_way_query, 
                    (data['relationship_description'], user_id, contact_id, contact_id, user_id))
            
            self.conn.commit()
            return True
        except Exception as e:
            self.conn.rollback()
            print(f"Error updating connection: {e}")
            return False
    
    def update_last_viewed(self, user_id: int, contact_id: int) -> bool:
        """
        Update the last_viewed timestamp for a connection.
        This is a one-way update (only from user_id to contact_id).
        
        Args:
            user_id: ID of the user viewing the connection
            contact_id: ID of the contact being viewed
            
        Returns:
            True if successful, False otherwise
        """
        query = """
        UPDATE relationships
        SET last_viewed = NOW()
        WHERE user_id = %s AND contact_id = %s;
        """
        
        try:
            self.cursor.execute(query, (user_id, contact_id))
            self.conn.commit()
            return True
        except Exception as e:
            self.conn.rollback()
            print(f"Error updating last viewed timestamp: {e}")
            return False

    # ========== USER TAGS ==========
    
    def get_user_recent_tags(self, user_id: int) -> List[str]:
        """
        Get a user's recently used tags.
        
        Args:
            user_id: The ID of the user
            
        Returns:
            List of recent tags or empty list if none found
        """
        query = """
        SELECT recent_tags FROM users
        WHERE id = %s;
        """
        
        try:
            self.cursor.execute(query, (user_id,))
            result = self.cursor.fetchone()
            
            if result and result['recent_tags']:
                # Convert the comma-separated string to a list
                return result['recent_tags'].split(',')
            return []
        except Exception as e:
            print(f"Error retrieving recent tags: {e}")
            return []
    
    def update_user_recent_tags(self, user_id: int, new_tags: List[str], max_tags: int = MAX_RECENT_TAGS) -> bool:
        """
        Update a user's recently used tags.
        
        Args:
            user_id: The ID of the user
            new_tags: List of new tags to add to the recent tags
            max_tags: Maximum number of tags to keep in the recent tags list
            
        Returns:
            True if update was successful, False otherwise
        """
        # First, get the current recent tags
        current_tags = self.get_user_recent_tags(user_id)
        
        # Create a unique list of tags with new tags at the front
        updated_tags = []
        
        # Add new tags first (if they're not already in the current tags)
        for tag in new_tags:
            if tag and tag not in updated_tags and tag not in current_tags:
                updated_tags.append(tag)
        
        # Then add existing tags
        for tag in current_tags:
            if tag and tag not in updated_tags:
                updated_tags.append(tag)
        
        # Limit to max_tags
        updated_tags = updated_tags[:max_tags]
        
        # Convert list to comma-separated string
        tags_string = ','.join(updated_tags) if updated_tags else None
        
        # Update the user record
        query = """
        UPDATE users
        SET recent_tags = %s
        WHERE id = %s
        """
        
        try:
            self.cursor.execute(query, (tags_string, user_id))
            self.conn.commit()
            
            if self.cursor.rowcount > 0:
                print(f"Recent tags updated for user {user_id}")
                return True
            else:
                print(f"No user found with ID {user_id}")
                return False
        except Exception as e:
            self.conn.rollback()
            print(f"Error updating user recent tags: {e}")
            return False

    # ========== LOGIN & AUTHENTICATION ==========
    
    def add_user_login(self, user_id: int, username: str, passkey: str) -> bool:
        """
        Add login credentials for a user.
        
        Args:
            user_id: ID of the user
            username: Login username
            passkey: Password/key for authentication
            
        Returns:
            True if successful, False otherwise
        """
        query = """
        INSERT INTO logins (user_id, username, passkey, last_login)
        VALUES (%s, %s, %s, NOW())
        """
        
        try:
            self.cursor.execute(query, (user_id, username, passkey))
            self.conn.commit()
            return True
        except Exception as e:
            self.conn.rollback()
            print(f"Error adding user login: {e}")
            return False
    
    def validate_login(self, username: str, passkey: str) -> Optional[int]:
        """
        Validate user login credentials.
        
        Args:
            username: Login username
            passkey: Password/key for authentication
            
        Returns:
            User ID if login successful, None otherwise
        """
        query = """
        SELECT user_id
        FROM logins
        WHERE username = %s AND passkey = %s
        """
        
        update_last_login_query = """
        UPDATE logins
        SET last_login = NOW()
        WHERE username = %s AND passkey = %s
        """
        
        try:
            self.cursor.execute(query, (username, passkey))
            result = self.cursor.fetchone()
            
            if result:
                # Update last login timestamp
                self.cursor.execute(update_last_login_query, (username, passkey))
                self.conn.commit()
                
            return result['user_id'] if result else None
        except Exception as e:
            print(f"Error validating login: {e}")
            return None

    def update_passwords(self, new_password: str = "password") -> bool:
        """
        Update all user passwords to a standard value.
        
        Args:
            new_password: The password to set for all users
            
        Returns:
            True if successful, False otherwise
        """
        try:
            # Get all users with usernames
            self.cursor.execute("SELECT id, username, first_name, last_name FROM users WHERE username IS NOT NULL;")
            users = self.cursor.fetchall()
            print(f"Found {len(users)} users with usernames")
            
            # Update passwords for users
            password_updates = 0
            for user in users:
                user_id = user['id']
                username = user['username']
                first_name = user['first_name']
                last_name = user['last_name']
                
                # Check if login exists
                self.cursor.execute("SELECT id FROM logins WHERE user_id = %s;", (user_id,))
                login = self.cursor.fetchone()
                
                if login:
                    # Update existing login
                    self.cursor.execute(
                        "UPDATE logins SET passkey = %s WHERE user_id = %s;", 
                        (new_password, user_id)
                    )
                    print(f"Updated password for {first_name} {last_name} (ID: {user_id})")
                else:
                    # Create new login
                    self.cursor.execute(
                        "INSERT INTO logins (user_id, username, passkey) VALUES (%s, %s, %s);",
                        (user_id, username, new_password)
                    )
                    print(f"Created login for {first_name} {last_name} (ID: {user_id})")
                
                password_updates += 1
            
            self.conn.commit()
            print(f"Updated {password_updates} user passwords to '{new_password}'")
            
            return True
        except Exception as e:
            self.conn.rollback()
            print(f"Error updating passwords: {e}")
            return False
    
    # ========== DATABASE UTILITIES ==========
    
    def check_database(self) -> bool:
        """
        Check the current state of the database, printing table summaries.
        
        Returns:
            True if check completed successfully
        """
        try:
            # Get users
            self.cursor.execute("SELECT id, username, first_name, last_name FROM users ORDER BY id;")
            users = self.cursor.fetchall()
            print(f"=== Users ({len(users)}) ===")
            for user in users:
                print(f"{user['id']}: {user['first_name']} {user['last_name']} (username: {user['username']})")
            
            # Get logins
            self.cursor.execute("SELECT user_id, username, passkey FROM logins ORDER BY user_id;")
            logins = self.cursor.fetchall()
            print(f"\n=== Logins ({len(logins)}) ===")
            for login in logins:
                print(f"User ID: {login['user_id']}, Username: {login['username']}, Password: {login['passkey']}")
            
            # Get relationships
            self.cursor.execute("""
                SELECT r.user_id, u1.first_name, r.contact_id, u2.first_name, r.relationship_description 
                FROM relationships r
                JOIN users u1 ON r.user_id = u1.id
                JOIN users u2 ON r.contact_id = u2.id
                ORDER BY r.user_id, r.contact_id;
            """)
            relationships = self.cursor.fetchall()
            print(f"\n=== Relationships ({len(relationships)}) ===")
            for rel in relationships:
                print(f"{rel['user_id']} ({rel[1]}) -> {rel['contact_id']} ({rel[3]}): {rel['relationship_description']}")
            
            return True
        except Exception as e:
            print(f"Error checking database: {e}")
            return False
    
    def clean_test_data(self, real_user_id_threshold: int = 5) -> bool:
        """
        Remove test data from the database.
        
        Args:
            real_user_id_threshold: IDs above this threshold are considered test users
            
        Returns:
            True if successful, False otherwise
        """
        try:
            # Delete test users and their connections
            self.cursor.execute(f"DELETE FROM relationships WHERE user_id > {real_user_id_threshold} OR contact_id > {real_user_id_threshold};")
            deleted_connections = self.cursor.rowcount
            print(f"Deleted {deleted_connections} test connections")
            
            self.cursor.execute(f"DELETE FROM logins WHERE user_id > {real_user_id_threshold};")
            deleted_logins = self.cursor.rowcount
            print(f"Deleted {deleted_logins} test logins")
            
            self.cursor.execute(f"DELETE FROM users WHERE id > {real_user_id_threshold};")
            deleted_users = self.cursor.rowcount
            print(f"Deleted {deleted_users} test users")
            
            # Commit the changes
            self.conn.commit()
            return True
        except Exception as e:
            self.conn.rollback()
            print(f"Error cleaning test data: {e}")
            return False
            
    def __enter__(self):
        """Context manager entry point."""
        self.connect()
        return self
        
    def __exit__(self, exc_type, exc_val, exc_tb):
        """Context manager exit point."""
        self.disconnect()
    
    def update_last_login(self, user_id: int) -> bool:
        """
        Update the last_login timestamp for a user.
        
        Args:
            user_id: The ID of the user to update
            
        Returns:
            bool: True if successful, False otherwise
        """
        try:
            query = """
                UPDATE logins 
                SET last_login = NOW() 
                WHERE user_id = %s
            """
            return self.execute_query(query, (user_id,))
        except Exception as e:
            print(f"Error updating last login: {e}")
            return False


# Example usage
if __name__ == "__main__":
    db = DatabaseManager()
    
    try:
        db.connect()
        
        # Example 1: Get all users
        print("\n--- All Users ---")
        users = db.get_all_users()
        for user in users:
            print(f"{user['first_name']} {user['last_name']} - {user['university']}")
        
        # Example 2: Search for users
        search_term = "New York"
        print(f"\n--- Users in {search_term} ---")
        ny_users = db.search_users(search_term)
        for user in ny_users:
            print(f"{user['first_name']} {user['last_name']} - {user['location']}")
        
        # Example 3: Get user by username
        username = "danieltantsyura"
        print(f"\n--- User Profile for {username} ---")
        user = db.get_user_by_username(username)
        if user:
            print(f"Name: {user['first_name']} {user['last_name']}")
            print(f"Email: {user['email']}")
            print(f"Phone: {user['phone_number']}")
            print(f"Location: {user['location']}")
            print(f"University: {user['university']}")
            print(f"Interests: {user['field_of_interest']}")
            
            # Example 4: Get user's connections
            print("\n--- Connections ---")
            connections = db.get_user_connections(user['id'])
            for conn in connections:
                print(f"{conn['first_name']} {conn['last_name']} - {conn['relationship_description']}")
        
        # Example 5: Adding a new user (commented out to prevent actual insertion)
        """
        new_user = {
            "username": "johndoe",
            "first_name": "John",
            "last_name": "Doe",
            "email": "john.doe@example.com",
            "phone_number": "5551234567",
            "location": "Boston, Massachusetts",
            "university": "MIT",
            "field_of_interest": "Artificial Intelligence, Robotics",
            "high_school": "Boston Latin School"
        }
        new_user_id = db.add_user(new_user)
        print(f"\nAdded new user with ID: {new_user_id}")
        """
        
        # Example 6: Adding a new connection (commented out to prevent actual insertion)
        """
        user_id = 1  # Daniel's ID
        contact_id = 2  # Soren's ID
        db.add_connection(user_id, contact_id, "Met at a coding hackathon")
        print(f"\nAdded new connection between users {user_id} and {contact_id}")
        """
        
    finally:
        db.disconnect() 



"""
Example Output:


Connected to the database.

--- All Users ---
Corwin Cheung - Harvard
Daniel Tantsyura - CMU
Max Battaglia - CMU
Soren Dupont - CMU
Stan Osipenko - CMU

--- Users in New York ---
Corwin Cheung - NYC, New York
Daniel Tantsyura - Westchester, New York
Soren Dupont - Brooklyn, New York

--- User Profile for danieltantsyura ---
Name: Daniel Tantsyura
Email: dan.tantsyura@gmail.com
Phone: 2033135627
Location: Westchester, New York
University: CMU
Interests: Business, Investing, Networking, Long Term Success

--- Connections ---
Corwin Cheung - Daniel knows Corwin
Max Battaglia - Daniel knows Max
Soren Dupont - Daniel knows Soren
Stan Osipenko - Daniel knows Stan
Disconnected from the database.


"""<|MERGE_RESOLUTION|>--- conflicted
+++ resolved
@@ -361,16 +361,6 @@
         """
         query = """
         SELECT 
-<<<<<<< HEAD
-            u.id, u.username, u.first_name, u.last_name,
-            u.email, u.phone_number, u.location, u.university,
-            u.field_of_interest, u.high_school, u.gender, u.ethnicity,
-            u.uni_major, u.job_title, u.current_company, u.profile_image_url,
-            u.linkedin_url, r.relationship_description, r.custom_note,
-            r.tags, r.last_viewed
-        FROM relationships r
-        JOIN users u ON r.contact_id = u.id
-=======
             u.id, l.username, u.first_name, u.last_name,
             u.email, u.phone_number, u.location, u.university,
             u.field_of_interest, u.high_school, u.gender, u.ethnicity,
@@ -380,7 +370,6 @@
         FROM relationships r
         JOIN users u ON r.contact_id = u.id
         LEFT JOIN logins l ON u.id = l.user_id
->>>>>>> 5b6b6057
         WHERE r.user_id = %s
         ORDER BY u.first_name, u.last_name;
         """
