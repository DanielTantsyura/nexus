--- conflicted
+++ resolved
@@ -44,10 +44,6 @@
 ehthumbs.db
 Thumbs.db
 
-<<<<<<< HEAD
-# Keep necessary setup files
-!setup.py 
-=======
 # Swift/Xcode
 ## User settings
 xcuserdata/
@@ -77,5 +73,4 @@
 
 # Logs
 logs/
-*.log
->>>>>>> 5b6b6057
+*.log