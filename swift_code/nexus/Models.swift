--- conflicted
+++ resolved
@@ -349,9 +349,6 @@
 /// Model for authentication data
 struct Login: Codable {
     let username: String
-<<<<<<< HEAD
-    let password: String
-=======
     
     /// Password for authentication
     let password: String
@@ -378,30 +375,22 @@
     
     /// Generated username
     let username: String
->>>>>>> 5b6b6057
 }
 
 /// Model for authentication response
 struct LoginResponse: Codable {
     let status: String
     let userId: Int
-<<<<<<< HEAD
-    let user: User?
-=======
     
     /// Last login timestamp (can be nil for first-time login)
     let lastLogin: String?
     
     /// Username returned from login
     let username: String?
->>>>>>> 5b6b6057
     
     enum CodingKeys: String, CodingKey {
         case status
         case userId = "user_id"
-<<<<<<< HEAD
-        case user
-=======
         case lastLogin = "last_login"
         case username = "username"
     }
@@ -416,7 +405,6 @@
         // These are optional fields
         lastLogin = try container.decodeIfPresent(String.self, forKey: .lastLogin)
         username = try container.decodeIfPresent(String.self, forKey: .username)
->>>>>>> 5b6b6057
     }
 }
 
