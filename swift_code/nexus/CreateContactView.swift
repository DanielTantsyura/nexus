import SwiftUI

/// View for creating a new contact with a free-form text entry and tag selection
struct CreateContactView: View {
    // MARK: - Properties
   
    /// App coordinator for navigation and state management
    @EnvironmentObject private var coordinator: AppCoordinator
   
    /// Text content entered by the user
    @State private var contactText = ""
   
    /// New custom tag being created
    @State private var newTagText = ""
   
    /// Collection of tags added to the contact
    @State private var selectedTags: [String] = []
   
    /// Controls whether the keyboard is active
    @FocusState private var isContactTextFieldFocused: Bool
   
    /// Error message to display
    @State private var errorMessage: String? = nil
   
    /// Success message to display
    @State private var successMessage: String? = nil
   
    /// Whether a submit operation is in progress
    @State private var isSubmitting = false
   
    // MARK: - View Body
   
    var body: some View {
        ScrollView {
            VStack(alignment: .leading, spacing: 20) {
                // App header
                AppHeader(
                    firstName: coordinator.networkManager.currentUser?.firstName,
                    subtitle: "Your personal network tracker"
                )
                .padding(.bottom, 10)
                
                // Title
                Text("Create Contact")
                    .font(.title2)
                    .fontWeight(.bold)
                    .frame(maxWidth: .infinity, alignment: .leading)
                    .padding(.horizontal)
                
                // Error message
                if let errorMessage = errorMessage {
                    errorBanner(message: errorMessage)
                }
               
                // Success message
                if let successMessage = successMessage {
                    successBanner(message: successMessage)
                }
               
                // Contact text entry area
                contactTextArea
               
                // Selected tags display
                selectedTagsView
               
                // Tag section
                tagSection
               
                // Buttons
                buttonSection
               
                Spacer()
            }
            .padding()
        }
        .navigationBarHidden(true)
        .onAppear {
            // Auto-focus text field when view appears
            DispatchQueue.main.asyncAfter(deadline: .now() + 0.5) {
                isContactTextFieldFocused = true
            }
            
            // Fetch recent tags when the view appears
            coordinator.networkManager.fetchRecentTags()
        }
        .disabled(isSubmitting)
        .overlay(
            Group {
                if isSubmitting {
                    LoadingView(message: "Creating contact...")
                }
            }
        )
        .ignoresSafeArea(.keyboard, edges: .bottom)
    }
   
    // MARK: - UI Components
   
    /// Error banner displayed at the top of the form
    private func errorBanner(message: String) -> some View {
        HStack {
            Image(systemName: "exclamationmark.triangle.fill")
                .foregroundColor(.white)
           
            Text(message)
                .font(.subheadline)
                .foregroundColor(.white)
           
            Spacer()
           
            Button(action: {
                withAnimation {
                    errorMessage = nil
                }
            }) {
                Image(systemName: "xmark")
                    .foregroundColor(.white)
            }
        }
        .padding()
        .background(Color.red)
        .cornerRadius(8)
    }
   
    /// Success banner displayed at the top of the form
    private func successBanner(message: String) -> some View {
        HStack {
            Image(systemName: "checkmark.circle.fill")
                .foregroundColor(.white)
           
            Text(message)
                .font(.subheadline)
                .foregroundColor(.white)
           
            Spacer()
           
            Button(action: {
                withAnimation {
                    successMessage = nil
                }
            }) {
                Image(systemName: "xmark")
                    .foregroundColor(.white)
            }
        }
        .padding()
        .background(Color.green)
        .cornerRadius(8)
    }
   
    /// Multi-line text entry area for contact information
    private var contactTextArea: some View {
        SectionCard(title: "Contact Information") {
            TextEditor(text: $contactText)
                .frame(minHeight: 150, maxHeight: .infinity)
                .padding(4)
                .background(Color(.systemGray6))
                .cornerRadius(8)
                .focused($isContactTextFieldFocused)
                .overlay(
                    RoundedRectangle(cornerRadius: 8)
                        .stroke(Color.gray.opacity(0.3), lineWidth: 1)
                )
                .ignoresSafeArea(.keyboard, edges: .bottom)
        }
    }
   
    /// View displaying selected tags with delete functionality
    private var selectedTagsView: some View {
        Group {
            if !selectedTags.isEmpty {
                VStack(alignment: .leading, spacing: 8) {
                    Text("Selected Tags")
                        .font(.headline)
                   
                    // Use fixed height container for proper layout
                    VStack(alignment: .leading) {
                        ForEach(selectedTags, id: \.self) { tag in
                            TagBadge(text: tag, showRemoveButton: true) {
                                removeTag(tag)
                            }
                            .padding(.bottom, 4)
                        }
                    }
                }
                .padding(.top, 8)
            }
        }
    }
   
    /// Section for tag selection and creation
    private var tagSection: some View {
        SectionCard(title: "Add Tags") {
            VStack(alignment: .leading, spacing: 16) {
                // Recent tags
                if !coordinator.networkManager.recentTags.isEmpty {
                    VStack(alignment: .leading, spacing: 8) {
                        Text("Recent Tags")
                            .font(.subheadline)
                            .foregroundColor(.secondary)
                       
                        // Use a LazyVGrid for tag layout instead of FlowLayout
                        LazyVGrid(
                            columns: [
                                GridItem(.adaptive(minimum: 100, maximum: 150), spacing: 8)
                            ],
                            spacing: 8
                        ) {
                            ForEach(coordinator.networkManager.recentTags, id: \.self) { tag in
                                Button(action: {
                                    addTag(tag)
                                }) {
                                    Text(tag)
                                        .padding(.horizontal, 12)
                                        .padding(.vertical, 6)
                                        .background(selectedTags.contains(tag) ? Color.blue.opacity(0.2) : Color.gray.opacity(0.2))
                                        .foregroundColor(selectedTags.contains(tag) ? .blue : .primary)
                                        .cornerRadius(16)
                                        .frame(maxWidth: .infinity)
                                }
                                .buttonStyle(PlainButtonStyle())
                            }
                        }
                    }
                }
               
                // Custom tag creation
                HStack {
                    TextField("Add custom tag...", text: $newTagText)
                        .padding(.horizontal, 12)
                        .padding(.vertical, 8)
                        .background(Color.gray.opacity(0.1))
                        .cornerRadius(8)
                   
                    Button(action: addCustomTag) {
                        Text("Add")
                            .fontWeight(.medium)
                            .foregroundColor(.white)
                            .padding(.horizontal, 12)
                            .padding(.vertical, 8)
                            .background(newTagText.isEmpty ? Color.gray : Color.blue)
                            .cornerRadius(8)
                    }
                    .disabled(newTagText.isEmpty)
                }
            }
        }
    }
   
    /// Buttons for submitting or canceling the form
    private var buttonSection: some View {
        HStack(spacing: 16) {
            Button(action: clearForm) {
                Text("Clear")
                    .fontWeight(.medium)
                    .foregroundColor(.blue)
                    .padding()
                    .frame(maxWidth: .infinity)
                    .background(Color.blue.opacity(0.1))
                    .cornerRadius(10)
            }
           
            Button(action: submitContact) {
                Text("Submit")
                    .fontWeight(.medium)
                    .foregroundColor(.white)
                    .padding()
                    .frame(maxWidth: .infinity)
                    .background(contactText.isEmpty ? Color.gray : Color.blue)
                    .cornerRadius(10)
            }
            .disabled(contactText.isEmpty)
        }
    }
   
    /// Removes a tag from the selected tags array
    private func removeTag(_ tag: String) {
        selectedTags.removeAll { $0 == tag }
    }
   
    /// Clears the form fields
    private func clearForm() {
        contactText = ""
        selectedTags = []
        newTagText = ""
        errorMessage = nil
        successMessage = nil
    }
   
    /// Submits the contact information to the API
    private func submitContact() {
        guard !contactText.isEmpty else { return }
       
        isSubmitting = true
<<<<<<< HEAD
        
        // Call the API to create the contact
        guard let userId = coordinator.networkManager.userId else {
            isSubmitting = false
            errorMessage = "User ID not found"
            return
        }
        
        coordinator.networkManager.createContact(
            userId: userId,
            contactText: contactText,
            relationshipType: "contact",
            completion: { result in
                self.isSubmitting = false
                
                if result {
                    withAnimation {
                        self.successMessage = "Contact created successfully"
                        self.contactText = ""
                        self.selectedTags = []
                    }
                    
                    // Refresh the contacts list
                    self.coordinator.refreshData()
                    
                    // Navigate back after a short delay
                    DispatchQueue.main.asyncAfter(deadline: .now() + 1.5) {
                        self.coordinator.backFromCreateContact()
                    }
                } else {
                    self.errorMessage = "Failed to create contact"
                }
=======
        errorMessage = nil
       
        coordinator.networkManager.createContact(fromText: contactText, tags: selectedTags) { result in
            isSubmitting = false
           
            switch result {
            case .success(let userId):
                successMessage = "Contact created successfully!"
                // Wait a moment so the user sees the success message
                DispatchQueue.main.asyncAfter(deadline: .now() + 1.5) {
                    // Navigate to the user detail view for the new contact
                    coordinator.networkManager.fetchUser(withId: userId) { userResult in
                        switch userResult {
                        case .success(let user):
                            clearForm()
                            coordinator.showUserDetail(user)
                        case .failure:
                            // If we can't fetch the user, just go back
                            coordinator.backFromCreateContact()
                        }
                    }
                }
            case .failure(let error):
                errorMessage = "Failed to create contact: \(error.localizedDescription)"
>>>>>>> 5b6b6057
            }
        )
    }
   
    /// Adds a tag to the selected tags array if not already present
    private func addTag(_ tag: String) {
        if !selectedTags.contains(tag) {
            selectedTags.append(tag)
        } else {
            removeTag(tag)
        }
    }
   
    /// Adds a custom tag based on the newTagText value
    private func addCustomTag() {
        let trimmedText = newTagText.trimmingCharacters(in: .whitespacesAndNewlines)
        guard !trimmedText.isEmpty else { return }
       
        addTag(trimmedText)
        newTagText = ""
    }
}

// MARK: - Preview

#Preview {
    NavigationView {
        CreateContactView()
            .environmentObject(AppCoordinator())
    }
}<|MERGE_RESOLUTION|>--- conflicted
+++ resolved
@@ -292,40 +292,6 @@
         guard !contactText.isEmpty else { return }
        
         isSubmitting = true
-<<<<<<< HEAD
-        
-        // Call the API to create the contact
-        guard let userId = coordinator.networkManager.userId else {
-            isSubmitting = false
-            errorMessage = "User ID not found"
-            return
-        }
-        
-        coordinator.networkManager.createContact(
-            userId: userId,
-            contactText: contactText,
-            relationshipType: "contact",
-            completion: { result in
-                self.isSubmitting = false
-                
-                if result {
-                    withAnimation {
-                        self.successMessage = "Contact created successfully"
-                        self.contactText = ""
-                        self.selectedTags = []
-                    }
-                    
-                    // Refresh the contacts list
-                    self.coordinator.refreshData()
-                    
-                    // Navigate back after a short delay
-                    DispatchQueue.main.asyncAfter(deadline: .now() + 1.5) {
-                        self.coordinator.backFromCreateContact()
-                    }
-                } else {
-                    self.errorMessage = "Failed to create contact"
-                }
-=======
         errorMessage = nil
        
         coordinator.networkManager.createContact(fromText: contactText, tags: selectedTags) { result in
@@ -350,9 +316,8 @@
                 }
             case .failure(let error):
                 errorMessage = "Failed to create contact: \(error.localizedDescription)"
->>>>>>> 5b6b6057
-            }
-        )
+            }
+        }
     }
    
     /// Adds a tag to the selected tags array if not already present
